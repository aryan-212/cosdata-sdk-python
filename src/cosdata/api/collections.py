--- conflicted
+++ resolved
@@ -66,18 +66,6 @@
     ) -> Index:
         """
         Create a new dense index for this collection.
-
-        Args:
-            distance_metric: Type of distance metric (e.g., cosine, euclidean)
-            num_layers: Number of layers in the HNSW graph
-            max_cache_size: Maximum cache size
-            ef_construction: ef parameter for index construction
-            ef_search: ef parameter for search
-            neighbors_count: Number of neighbors to connect to
-            level_0_neighbors_count: Number of neighbors at level 0
-
-        Returns:
-            Index object
         """
         url = f"{self.client.base_url}/collections/{self.name}/indexes/dense"
         data = {
@@ -114,14 +102,6 @@
     ) -> Index:
         """
         Create a new sparse index for this collection.
-
-        Args:
-            name: Name of the index
-            quantization: Quantization bit value (16, 32, 64, 128, or 256)
-            sample_threshold: Number of vectors to sample for calibrating the index
-
-        Returns:
-            Index object
         """
         url = f"{self.client.base_url}/collections/{self.name}/indexes/sparse"
         data = {
@@ -147,15 +127,6 @@
     ) -> Index:
         """
         Create a new TF-IDF index for this collection.
-
-        Args:
-            name: Name of the index
-            sample_threshold: Number of documents to sample for calibrating the index
-            k1: BM25 k1 parameter that controls term frequency saturation
-            b: BM25 b parameter that controls document length normalization
-
-        Returns:
-            Index object
         """
         url = f"{self.client.base_url}/collections/{self.name}/indexes/tf-idf"
         data = {"name": name, "sample_threshold": sample_threshold, "k1": k1, "b": b}
@@ -175,21 +146,12 @@
     def get_index(self, name: str) -> Index:
         """
         Get an existing index.
-
-        Args:
-            name: Name of the index
-
-        Returns:
-            Index object
         """
         return Index(self, name)
 
     def get_info(self) -> Dict[str, Any]:
         """
         Get collection information.
-
-        Returns:
-            Dictionary containing collection information
         """
         if self._info is None:
             url = f"{self.client.base_url}/collections/{self.name}"
@@ -243,58 +205,30 @@
     def create_transaction(self) -> Transaction:
         """
         Create a new transaction for this collection.
-
-        Returns:
-            Transaction object
-        """
-<<<<<<< HEAD
+        """
         return Transaction(self)
 
-    def stream_upsert(
-        self, vectors: Union[Dict[str, Any], List[Dict[str, Any]]]
-    ) -> Dict[str, Any]:
-=======
-        return Transaction(self) 
-    
     def stream_upsert(self, vectors: Union[Dict[str, Any], List[Dict[str, Any]]]) -> Dict[str, Any]:
->>>>>>> 5633a3ad
         """
         Upsert vectors in this collection using streaming transaction.
         Returns immediately with the result.
         """
-        # Ensure vectors is a list
         if isinstance(vectors, dict):
             vectors = [vectors]
-<<<<<<< HEAD
 
         url = f"{self.client.base_url}/collections/{self.name}/streaming/upsert"
         data = {"vectors": vectors}
 
-=======
-        
-        url = f"{self.client.base_url}/collections/{self.name}/streaming/upsert"
-        data = {"vectors": vectors}
-        
->>>>>>> 5633a3ad
-        response = requests.post(
-            url,
-            headers=self.client._get_headers(),
-            data=json.dumps(data),
-<<<<<<< HEAD
+        response = requests.post(
+            url,
+            headers=self.client._get_headers(),
+            data=json.dumps(data),
             verify=self.client.verify_ssl,
         )
 
         if response.status_code not in [200, 201, 204]:
             raise Exception(f"Failed to streaming upsert vectors: {response.text}")
 
-=======
-            verify=self.client.verify_ssl
-        )
-        
-        if response.status_code not in [200, 201, 204]:
-            raise Exception(f"Failed to streaming upsert vectors: {response.text}")
-        
->>>>>>> 5633a3ad
         return response.json() if response.content else {}
 
     def stream_delete(self, vector_id: str) -> Dict[str, Any]:
@@ -304,7 +238,6 @@
         """
         url = f"{self.client.base_url}/collections/{self.name}/streaming/vectors/{vector_id}"
         response = requests.delete(
-<<<<<<< HEAD
             url, headers=self.client._get_headers(), verify=self.client.verify_ssl
         )
 
@@ -364,15 +297,4 @@
         )
         if response.status_code != 200:
             raise Exception(f"Failed to get loaded collections: {response.text}")
-        return response.json()
-=======
-            url,
-            headers=self.client._get_headers(),
-            verify=self.client.verify_ssl
-        )
-        
-        if response.status_code not in [200, 201, 204]:
-            raise Exception(f"Failed to streaming delete vector: {response.text}")
-        
-        return response.json() if response.content else {} 
->>>>>>> 5633a3ad
+        return response.json()